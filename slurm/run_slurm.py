--- conflicted
+++ resolved
@@ -19,13 +19,7 @@
         tic, _, _, _, n_sector = line.split(",")
         tic = f"tic{tic}"
 
-<<<<<<< HEAD
-        sectors = [str(i) for i in range(int(n_sector))]# if not os.path.exists(f"../output/{tic}_{i}.h5")]
-
-        sectors = [sectors[0]]
-=======
         sectors = [str(i) for i in range(int(n_sector))]
->>>>>>> add2476d
 
         os.environ["FLAIR_TIC_ID"] = tic
 
